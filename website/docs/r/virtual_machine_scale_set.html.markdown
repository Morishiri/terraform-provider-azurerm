--- conflicted
+++ resolved
@@ -138,10 +138,6 @@
 
   os_profile_linux_config {
     disable_password_authentication = false
-<<<<<<< HEAD
-    provision_vm_agent              = true
-=======
->>>>>>> e46119f6
 
     ssh_keys {
       path     = "/home/myadmin/.ssh/authorized_keys"
@@ -229,10 +225,6 @@
 
   os_profile_linux_config {
     disable_password_authentication = false
-<<<<<<< HEAD
-    provision_vm_agent              = true
-=======
->>>>>>> e46119f6
 
     ssh_keys {
       path     = "/home/myadmin/.ssh/authorized_keys"
@@ -421,11 +413,7 @@
 
 `os_profile_linux_config` supports the following:
 
-* `disable_password_authentication` - (Required) Specifies whether password authentication should be disabled. If set to `false`, an `admin_password` must be specified.
-<<<<<<< HEAD
-* `provision_vm_agent` - (Optional) Indicates whether virtual machine agent should be provisioned on the virtual machines in the scale set.
-=======
->>>>>>> e46119f6
+* `disable_password_authentication` - (Optional) Specifies whether password authentication should be disabled. Changing this forces a new resource to be created.
 * `ssh_keys` - (Optional) Specifies a collection of `path` and `key_data` to be placed on the virtual machine.
 
 ~> _**Note:** Please note that the only allowed `path` is `/home/<username>/.ssh/authorized_keys` due to a limitation of Azure_
