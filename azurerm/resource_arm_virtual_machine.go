package azurerm

import (
	"bytes"
	"fmt"
	"log"
	"net/url"
	"strings"

	"github.com/Azure/azure-sdk-for-go/services/compute/mgmt/2018-06-01/compute"
	"github.com/Azure/azure-sdk-for-go/services/network/mgmt/2018-04-01/network"
	"github.com/Azure/azure-sdk-for-go/storage"
	"github.com/hashicorp/terraform/helper/hashcode"
	"github.com/hashicorp/terraform/helper/schema"
	"github.com/hashicorp/terraform/helper/validation"
	"github.com/terraform-providers/terraform-provider-azurerm/azurerm/utils"
	"golang.org/x/net/context"
)

var virtualMachineResourceName = "azurerm_virtual_machine"

func resourceArmVirtualMachine() *schema.Resource {
	return &schema.Resource{
		Create: resourceArmVirtualMachineCreate,
		Read:   resourceArmVirtualMachineRead,
		Update: resourceArmVirtualMachineCreate,
		Delete: resourceArmVirtualMachineDelete,
		Importer: &schema.ResourceImporter{
			State: schema.ImportStatePassthrough,
		},

		Schema: map[string]*schema.Schema{
			"name": {
				Type:     schema.TypeString,
				Required: true,
				ForceNew: true,
			},

			"location": locationSchema(),

			"resource_group_name": resourceGroupNameSchema(),

			"zones": singleZonesSchema(),

			"plan": {
				Type:     schema.TypeList,
				Optional: true,
				MaxItems: 1,
				Elem: &schema.Resource{
					Schema: map[string]*schema.Schema{
						"name": {
							Type:     schema.TypeString,
							Required: true,
						},

						"publisher": {
							Type:     schema.TypeString,
							Required: true,
						},

						"product": {
							Type:     schema.TypeString,
							Required: true,
						},
					},
				},
			},

			"availability_set_id": {
				Type:     schema.TypeString,
				Optional: true,
				Computed: true,
				ForceNew: true,
				StateFunc: func(id interface{}) string {
					return strings.ToLower(id.(string))
				},
				ConflictsWith: []string{"zones"},
			},

			"identity": {
				Type:     schema.TypeList,
				Optional: true,
				Computed: true,
				MaxItems: 1,
				Elem: &schema.Resource{
					Schema: map[string]*schema.Schema{
						"type": {
							Type:             schema.TypeString,
							Required:         true,
							DiffSuppressFunc: ignoreCaseDiffSuppressFunc,
							ValidateFunc: validation.StringInSlice([]string{
								string(compute.ResourceIdentityTypeSystemAssigned),
								string(compute.ResourceIdentityTypeUserAssigned),
								string(compute.ResourceIdentityTypeSystemAssignedUserAssigned),
							}, false),
						},
						"principal_id": {
							Type:     schema.TypeString,
							Computed: true,
						},
						"identity_ids": {
							Type:     schema.TypeList,
							Optional: true,
							Elem: &schema.Schema{
								Type: schema.TypeString,
							},
						},
					},
				},
			},

			"license_type": {
				Type:             schema.TypeString,
				Optional:         true,
				Computed:         true,
				DiffSuppressFunc: ignoreCaseDiffSuppressFunc,
				ValidateFunc: validation.StringInSlice([]string{
					"Windows_Client",
					"Windows_Server",
				}, true),
			},

			"vm_size": {
				Type:             schema.TypeString,
				Required:         true,
				DiffSuppressFunc: ignoreCaseDiffSuppressFunc,
			},

			"storage_image_reference": {
				Type:     schema.TypeSet,
				Optional: true,
				Computed: true,
				ForceNew: true,
				MaxItems: 1,
				Elem: &schema.Resource{
					Schema: map[string]*schema.Schema{
						"id": {
							Type:     schema.TypeString,
							Optional: true,
							ForceNew: true,
						},

						"publisher": {
							Type:     schema.TypeString,
							Optional: true,
							ForceNew: true,
						},

						"offer": {
							Type:     schema.TypeString,
							Optional: true,
							ForceNew: true,
						},

						"sku": {
							Type:     schema.TypeString,
							Optional: true,
							ForceNew: true,
						},

						"version": {
							Type:     schema.TypeString,
							Optional: true,
							Computed: true,
							ForceNew: true,
						},
					},
				},
				Set: resourceArmVirtualMachineStorageImageReferenceHash,
			},

			"storage_os_disk": {
				Type:     schema.TypeList,
				Required: true,
				MaxItems: 1,
				Elem: &schema.Resource{
					Schema: map[string]*schema.Schema{
						"os_type": {
							Type:     schema.TypeString,
							Optional: true,
							Computed: true,
							ValidateFunc: validation.StringInSlice([]string{
								string(compute.Linux),
								string(compute.Windows),
							}, true),
							DiffSuppressFunc: ignoreCaseDiffSuppressFunc,
						},

						"name": {
							Type:     schema.TypeString,
							Required: true,
						},

						"vhd_uri": {
							Type:     schema.TypeString,
							Optional: true,
							ForceNew: true,
							ConflictsWith: []string{
								"storage_os_disk.0.managed_disk_id",
								"storage_os_disk.0.managed_disk_type",
							},
						},

						"managed_disk_id": {
							Type:          schema.TypeString,
							Optional:      true,
							ForceNew:      true,
							Computed:      true,
							ConflictsWith: []string{"storage_os_disk.0.vhd_uri"},
						},

						"managed_disk_type": {
							Type:          schema.TypeString,
							Optional:      true,
							Computed:      true,
							ConflictsWith: []string{"storage_os_disk.0.vhd_uri"},
							ValidateFunc: validation.StringInSlice([]string{
								string(compute.StorageAccountTypesPremiumLRS),
								string(compute.StorageAccountTypesStandardLRS),
								string(compute.StorageAccountTypesStandardSSDLRS),
							}, true),
						},

						"image_uri": {
							Type:     schema.TypeString,
							Optional: true,
						},

						"caching": {
							Type:     schema.TypeString,
							Optional: true,
							Computed: true,
						},

						"create_option": {
							Type:             schema.TypeString,
							Required:         true,
							DiffSuppressFunc: ignoreCaseDiffSuppressFunc,
						},

						"disk_size_gb": {
							Type:         schema.TypeInt,
							Optional:     true,
							Computed:     true,
							ValidateFunc: validateDiskSizeGB,
						},

						"write_accelerator_enabled": {
							Type:     schema.TypeBool,
							Optional: true,
							Default:  false,
						},
					},
				},
			},

			"delete_os_disk_on_termination": {
				Type:     schema.TypeBool,
				Optional: true,
				Default:  false,
			},

			"storage_data_disk": {
				Type:     schema.TypeList,
				Optional: true,
				Computed: true,
				Elem: &schema.Resource{
					Schema: map[string]*schema.Schema{
						"name": {
							Type:     schema.TypeString,
							Required: true,
						},

						"vhd_uri": {
							Type:     schema.TypeString,
							Optional: true,
						},

						"managed_disk_id": {
							Type:             schema.TypeString,
							Optional:         true,
							Computed:         true,
							DiffSuppressFunc: ignoreCaseDiffSuppressFunc,
						},

						"managed_disk_type": {
							Type:     schema.TypeString,
							Optional: true,
							Computed: true,
							ValidateFunc: validation.StringInSlice([]string{
								string(compute.StorageAccountTypesPremiumLRS),
								string(compute.StorageAccountTypesStandardLRS),
								string(compute.StorageAccountTypesStandardSSDLRS),
							}, true),
						},

						"create_option": {
							Type:             schema.TypeString,
							Required:         true,
							DiffSuppressFunc: ignoreCaseDiffSuppressFunc,
						},

						"caching": {
							Type:     schema.TypeString,
							Optional: true,
							Computed: true,
						},

						"disk_size_gb": {
							Type:         schema.TypeInt,
							Optional:     true,
							Computed:     true,
							ValidateFunc: validateDiskSizeGB,
						},

						"lun": {
							Type:     schema.TypeInt,
							Required: true,
						},

						"write_accelerator_enabled": {
							Type:     schema.TypeBool,
							Optional: true,
							Default:  false,
						},
					},
				},
			},

			"delete_data_disks_on_termination": {
				Type:     schema.TypeBool,
				Optional: true,
				Default:  false,
			},

			"boot_diagnostics": {
				Type:     schema.TypeList,
				Optional: true,
				MaxItems: 1,
				Elem: &schema.Resource{
					Schema: map[string]*schema.Schema{
						"enabled": {
							Type:     schema.TypeBool,
							Required: true,
						},

						"storage_uri": {
							Type:     schema.TypeString,
							Required: true,
						},
					},
				},
			},

			"os_profile": {
				Type:     schema.TypeSet,
				Optional: true,
				MaxItems: 1,
				Elem: &schema.Resource{
					Schema: map[string]*schema.Schema{
						"computer_name": {
							Type:     schema.TypeString,
							ForceNew: true,
							Required: true,
						},

						"admin_username": {
							Type:     schema.TypeString,
							Required: true,
						},

						"admin_password": {
							Type:      schema.TypeString,
							Optional:  true,
							Sensitive: true,
						},

						"custom_data": {
							Type:      schema.TypeString,
							ForceNew:  true,
							Optional:  true,
							Computed:  true,
							StateFunc: userDataStateFunc,
						},
					},
				},
				Set: resourceArmVirtualMachineStorageOsProfileHash,
			},

			"os_profile_windows_config": {
				Type:     schema.TypeSet,
				Optional: true,
				MaxItems: 1,
				Elem: &schema.Resource{
					Schema: map[string]*schema.Schema{
						"provision_vm_agent": {
							Type:     schema.TypeBool,
							Optional: true,
							Default:  false,
						},
						"enable_automatic_upgrades": {
							Type:     schema.TypeBool,
							Optional: true,
							Default:  false,
						},
						"timezone": {
							Type:             schema.TypeString,
							Optional:         true,
							ForceNew:         true,
							DiffSuppressFunc: ignoreCaseDiffSuppressFunc,
							ValidateFunc:     validateAzureVirtualMachineTimeZone(),
						},
						"winrm": {
							Type:     schema.TypeList,
							Optional: true,
							Elem: &schema.Resource{
								Schema: map[string]*schema.Schema{
									"protocol": {
										Type:     schema.TypeString,
										Required: true,
										ValidateFunc: validation.StringInSlice([]string{
											"HTTP",
											"HTTPS",
										}, true),
										DiffSuppressFunc: ignoreCaseDiffSuppressFunc,
									},
									"certificate_url": {
										Type:     schema.TypeString,
										Optional: true,
									},
								},
							},
						},
						"additional_unattend_config": {
							Type:     schema.TypeList,
							Optional: true,
							Elem: &schema.Resource{
								Schema: map[string]*schema.Schema{
									// TODO: should we make `pass` and `component` Optional + Defaulted?
									"pass": {
										Type:     schema.TypeString,
										Required: true,
										ValidateFunc: validation.StringInSlice([]string{
											"oobeSystem",
										}, false),
									},
									"component": {
										Type:     schema.TypeString,
										Required: true,
										ValidateFunc: validation.StringInSlice([]string{
											"Microsoft-Windows-Shell-Setup",
										}, false),
									},
									"setting_name": {
										Type:     schema.TypeString,
										Required: true,
										ValidateFunc: validation.StringInSlice([]string{
											"AutoLogon",
											"FirstLogonCommands",
										}, false),
									},
									"content": {
										Type:      schema.TypeString,
										Required:  true,
										Sensitive: true,
									},
								},
							},
						},
					},
				},
				Set:           resourceArmVirtualMachineStorageOsProfileWindowsConfigHash,
				ConflictsWith: []string{"os_profile_linux_config"},
			},

			"os_profile_linux_config": {
				Type:     schema.TypeSet,
				Optional: true,
				MaxItems: 1,
				Elem: &schema.Resource{
					Schema: map[string]*schema.Schema{
						"disable_password_authentication": {
							Type:     schema.TypeBool,
							Required: true,
						},
						"provision_vm_agent": {
							Type:     schema.TypeBool,
							Optional: true,
							Default:  false,
						},
						"ssh_keys": {
							Type:     schema.TypeList,
							Optional: true,
							Elem: &schema.Resource{
								Schema: map[string]*schema.Schema{
									"path": {
										Type:     schema.TypeString,
										Required: true,
									},
									"key_data": {
										Type:     schema.TypeString,
										Required: true,
									},
								},
							},
						},
					},
				},
				Set:           resourceArmVirtualMachineStorageOsProfileLinuxConfigHash,
				ConflictsWith: []string{"os_profile_windows_config"},
			},

			"os_profile_secrets": {
				Type:     schema.TypeList,
				Optional: true,
				Elem: &schema.Resource{
					Schema: map[string]*schema.Schema{
						"source_vault_id": {
							Type:     schema.TypeString,
							Required: true,
						},

						"vault_certificates": {
							Type:     schema.TypeList,
							Optional: true,
							Elem: &schema.Resource{
								Schema: map[string]*schema.Schema{
									"certificate_url": {
										Type:     schema.TypeString,
										Required: true,
									},
									"certificate_store": {
										Type:     schema.TypeString,
										Optional: true,
									},
								},
							},
						},
					},
				},
			},

			"network_interface_ids": {
				Type:     schema.TypeList,
				Required: true,
				Elem: &schema.Schema{
					Type: schema.TypeString,
				},
			},

			"primary_network_interface_id": {
				Type:     schema.TypeString,
				Optional: true,
			},

			"tags": tagsSchema(),
		},
	}
}

func resourceArmVirtualMachineCreate(d *schema.ResourceData, meta interface{}) error {
	client := meta.(*ArmClient).vmClient
	ctx := meta.(*ArmClient).StopContext

	log.Printf("[INFO] preparing arguments for Azure ARM Virtual Machine creation.")

	name := d.Get("name").(string)
	location := azureRMNormalizeLocation(d.Get("location").(string))
	resGroup := d.Get("resource_group_name").(string)
	tags := d.Get("tags").(map[string]interface{})
	expandedTags := expandTags(tags)
	zones := expandZones(d.Get("zones").([]interface{}))

	osDisk, err := expandAzureRmVirtualMachineOsDisk(d)
	if err != nil {
		return err
	}
	storageProfile := compute.StorageProfile{
		OsDisk: osDisk,
	}

	if _, ok := d.GetOk("storage_image_reference"); ok {
		imageRef, err2 := expandAzureRmVirtualMachineImageReference(d)
		if err2 != nil {
			return err2
		}
		storageProfile.ImageReference = imageRef
	}

	if _, ok := d.GetOk("storage_data_disk"); ok {
		dataDisks, err2 := expandAzureRmVirtualMachineDataDisk(d)
		if err2 != nil {
			return err2
		}
		storageProfile.DataDisks = &dataDisks
	}

	networkProfile := expandAzureRmVirtualMachineNetworkProfile(d)
	vmSize := d.Get("vm_size").(string)
	properties := compute.VirtualMachineProperties{
		NetworkProfile: &networkProfile,
		HardwareProfile: &compute.HardwareProfile{
			VMSize: compute.VirtualMachineSizeTypes(vmSize),
		},
		StorageProfile: &storageProfile,
	}

	if v, ok := d.GetOk("license_type"); ok {
		license := v.(string)
		properties.LicenseType = &license
	}

	if _, ok := d.GetOk("boot_diagnostics"); ok {
		diagnosticsProfile := expandAzureRmVirtualMachineDiagnosticsProfile(d)
		if diagnosticsProfile != nil {
			properties.DiagnosticsProfile = diagnosticsProfile
		}
	}

	if _, ok := d.GetOk("os_profile"); ok {
		osProfile, err2 := expandAzureRmVirtualMachineOsProfile(d)
		if err2 != nil {
			return err2
		}
		properties.OsProfile = osProfile
	}

	if v, ok := d.GetOk("availability_set_id"); ok {
		availabilitySet := v.(string)
		availSet := compute.SubResource{
			ID: &availabilitySet,
		}

		properties.AvailabilitySet = &availSet
	}

	vm := compute.VirtualMachine{
		Name:                     &name,
		Location:                 &location,
		VirtualMachineProperties: &properties,
		Tags:                     expandedTags,
		Zones:                    zones,
	}

	if _, ok := d.GetOk("identity"); ok {
		vmIdentity := expandAzureRmVirtualMachineIdentity(d)
		vm.Identity = vmIdentity
	}

	if _, ok := d.GetOk("plan"); ok {
		plan, err2 := expandAzureRmVirtualMachinePlan(d)
		if err2 != nil {
			return err2
		}

		vm.Plan = plan
	}

	azureRMLockByName(name, virtualMachineResourceName)
	defer azureRMUnlockByName(name, virtualMachineResourceName)

	future, err := client.CreateOrUpdate(ctx, resGroup, name, vm)
	if err != nil {
		return err
	}

	if err = future.WaitForCompletionRef(ctx, client.Client); err != nil {
		return err
	}

	read, err := client.Get(ctx, resGroup, name, "")
	if err != nil {
		return err
	}
	if read.ID == nil {
		return fmt.Errorf("Cannot read Virtual Machine %s (resource group %s) ID", name, resGroup)
	}

	d.SetId(*read.ID)

	ipAddress, err := determineVirtualMachineIPAddress(ctx, meta, read.VirtualMachineProperties)
	if err != nil {
		return fmt.Errorf("Error determining IP Address for Virtual Machine %q (Resource Group %q): %+v", name, resGroup, err)
	}

	provisionerType := "ssh"
	if props := read.VirtualMachineProperties; props != nil {
		if profile := props.OsProfile; profile != nil {
			if profile.WindowsConfiguration != nil {
				provisionerType = "winrm"
			}
		}
	}
	d.SetConnInfo(map[string]string{
		"type": provisionerType,
		"host": ipAddress,
	})

	return resourceArmVirtualMachineRead(d, meta)
}

func resourceArmVirtualMachineRead(d *schema.ResourceData, meta interface{}) error {
	vmClient := meta.(*ArmClient).vmClient
	ctx := meta.(*ArmClient).StopContext

	id, err := parseAzureResourceID(d.Id())
	if err != nil {
		return err
	}
	resGroup := id.ResourceGroup
	name := id.Path["virtualMachines"]

	resp, err := vmClient.Get(ctx, resGroup, name, "")
	if err != nil {
		if utils.ResponseWasNotFound(resp.Response) {
			d.SetId("")
			return nil
		}
		return fmt.Errorf("Error making Read request on Azure Virtual Machine %s: %+v", name, err)
	}

	d.Set("name", resp.Name)
	d.Set("resource_group_name", resGroup)
	d.Set("zones", resp.Zones)
	if location := resp.Location; location != nil {
		d.Set("location", azureRMNormalizeLocation(*location))
	}

	if resp.Plan != nil {
		if err := d.Set("plan", flattenAzureRmVirtualMachinePlan(resp.Plan)); err != nil {
			return fmt.Errorf("[DEBUG] Error setting Virtual Machine Plan error: %#v", err)
		}
	}

	d.Set("identity", flattenAzureRmVirtualMachineIdentity(resp.Identity))

	if resp.VirtualMachineProperties.AvailabilitySet != nil {
		d.Set("availability_set_id", strings.ToLower(*resp.VirtualMachineProperties.AvailabilitySet.ID))
	}

	d.Set("vm_size", resp.VirtualMachineProperties.HardwareProfile.VMSize)

	if resp.VirtualMachineProperties.StorageProfile.ImageReference != nil {
		if err := d.Set("storage_image_reference", schema.NewSet(resourceArmVirtualMachineStorageImageReferenceHash, flattenAzureRmVirtualMachineImageReference(resp.VirtualMachineProperties.StorageProfile.ImageReference))); err != nil {
			return fmt.Errorf("[DEBUG] Error setting Virtual Machine Storage Image Reference error: %#v", err)
		}
	}

	if osDisk := resp.VirtualMachineProperties.StorageProfile.OsDisk; osDisk != nil {
		diskInfo, err := resourceArmVirtualMachineGetManagedDiskInfo(osDisk.ManagedDisk, meta)
		if err != nil {
			return fmt.Errorf("[DEBUG] Error getting managed OS disk detailed information: %#v", err)
		}
		if err := d.Set("storage_os_disk", flattenAzureRmVirtualMachineOsDisk(osDisk, diskInfo)); err != nil {
			return fmt.Errorf("[DEBUG] Error setting Virtual Machine Storage OS Disk error: %#v", err)
		}
	}

	if dataDisks := resp.VirtualMachineProperties.StorageProfile.DataDisks; dataDisks != nil {
		disksInfo := make([]*compute.Disk, len(*dataDisks))
		for i, dataDisk := range *dataDisks {
			diskInfo, err := resourceArmVirtualMachineGetManagedDiskInfo(dataDisk.ManagedDisk, meta)
			if err != nil {
				return fmt.Errorf("[DEBUG] Error getting managed data disk detailed information: %#v", err)
			}
			disksInfo[i] = diskInfo
		}
		if err := d.Set("storage_data_disk", flattenAzureRmVirtualMachineDataDisk(dataDisks, disksInfo)); err != nil {
			return fmt.Errorf("[DEBUG] Error setting Virtual Machine Storage Data Disks error: %#v", err)
		}
	}

	if resp.VirtualMachineProperties.OsProfile != nil {
		if err := d.Set("os_profile", schema.NewSet(resourceArmVirtualMachineStorageOsProfileHash, flattenAzureRmVirtualMachineOsProfile(resp.VirtualMachineProperties.OsProfile))); err != nil {
			return fmt.Errorf("[DEBUG] Error setting Virtual Machine Storage OS Profile: %#v", err)
		}

		if resp.VirtualMachineProperties.OsProfile.WindowsConfiguration != nil {
			if err := d.Set("os_profile_windows_config", schema.NewSet(resourceArmVirtualMachineStorageOsProfileWindowsConfigHash, flattenAzureRmVirtualMachineOsProfileWindowsConfiguration(resp.VirtualMachineProperties.OsProfile.WindowsConfiguration))); err != nil {
				return fmt.Errorf("[DEBUG] Error setting Virtual Machine Storage OS Profile Windows Configuration: %#v", err)
			}
		}

		if resp.VirtualMachineProperties.OsProfile.LinuxConfiguration != nil {
			if err := d.Set("os_profile_linux_config", schema.NewSet(resourceArmVirtualMachineStorageOsProfileLinuxConfigHash, flattenAzureRmVirtualMachineOsProfileLinuxConfiguration(resp.VirtualMachineProperties.OsProfile.LinuxConfiguration))); err != nil {
				return fmt.Errorf("[DEBUG] Error setting Virtual Machine Storage OS Profile Linux Configuration: %#v", err)
			}
		}

		if resp.VirtualMachineProperties.OsProfile.Secrets != nil {
			if err := d.Set("os_profile_secrets", flattenAzureRmVirtualMachineOsProfileSecrets(resp.VirtualMachineProperties.OsProfile.Secrets)); err != nil {
				return fmt.Errorf("[DEBUG] Error setting Virtual Machine Storage OS Profile Secrets: %#v", err)
			}
		}
	}

	if resp.VirtualMachineProperties.DiagnosticsProfile != nil && resp.VirtualMachineProperties.DiagnosticsProfile.BootDiagnostics != nil {
		if err := d.Set("boot_diagnostics", flattenAzureRmVirtualMachineDiagnosticsProfile(resp.VirtualMachineProperties.DiagnosticsProfile.BootDiagnostics)); err != nil {
			return fmt.Errorf("[DEBUG] Error setting Virtual Machine Diagnostics Profile: %#v", err)
		}
	}

	if resp.VirtualMachineProperties.NetworkProfile != nil {
		if err := d.Set("network_interface_ids", flattenAzureRmVirtualMachineNetworkInterfaces(resp.VirtualMachineProperties.NetworkProfile)); err != nil {
			return fmt.Errorf("[DEBUG] Error setting Virtual Machine Storage Network Interfaces: %#v", err)
		}

		if resp.VirtualMachineProperties.NetworkProfile.NetworkInterfaces != nil {
			for _, nic := range *resp.VirtualMachineProperties.NetworkProfile.NetworkInterfaces {
				if props := nic.NetworkInterfaceReferenceProperties; props != nil {
					if props.Primary != nil && *props.Primary {
						d.Set("primary_network_interface_id", nic.ID)
						break
					}
				}
			}
		}
	}

	flattenAndSetTags(d, resp.Tags)

	return nil
}

func resourceArmVirtualMachineDelete(d *schema.ResourceData, meta interface{}) error {
	client := meta.(*ArmClient).vmClient
	ctx := meta.(*ArmClient).StopContext

	id, err := parseAzureResourceID(d.Id())
	if err != nil {
		return err
	}
	resGroup := id.ResourceGroup
	name := id.Path["virtualMachines"]

	azureRMLockByName(name, virtualMachineResourceName)
	defer azureRMUnlockByName(name, virtualMachineResourceName)

	future, err := client.Delete(ctx, resGroup, name)
	if err != nil {
		return err
	}

	err = future.WaitForCompletionRef(ctx, client.Client)
	if err != nil {
		return err
	}

	// delete OS Disk if opted in
	if deleteOsDisk := d.Get("delete_os_disk_on_termination").(bool); deleteOsDisk {
		log.Printf("[INFO] delete_os_disk_on_termination is enabled, deleting disk from %s", name)

		osDisk, err := expandAzureRmVirtualMachineOsDisk(d)
		if err != nil {
			return fmt.Errorf("Error expanding OS Disk: %s", err)
		}

		if osDisk.Vhd != nil {
			if osDisk.Vhd.URI != nil {
				if err = resourceArmVirtualMachineDeleteVhd(*osDisk.Vhd.URI, meta); err != nil {
					return fmt.Errorf("Error deleting OS Disk VHD: %+v", err)
				}
			}
		} else if osDisk.ManagedDisk != nil {
			if osDisk.ManagedDisk.ID != nil {
				if err = resourceArmVirtualMachineDeleteManagedDisk(*osDisk.ManagedDisk.ID, meta); err != nil {
					return fmt.Errorf("Error deleting OS Managed Disk: %+v", err)
				}
			}
		} else {
			return fmt.Errorf("Unable to locate OS managed disk properties from %s", name)
		}
	}

	// delete Data disks if opted in
	if deleteDataDisks := d.Get("delete_data_disks_on_termination").(bool); deleteDataDisks {
		log.Printf("[INFO] delete_data_disks_on_termination is enabled, deleting each data disk from %s", name)

		disks, err := expandAzureRmVirtualMachineDataDisk(d)
		if err != nil {
			return fmt.Errorf("Error expanding Data Disks: %s", err)
		}

		for _, disk := range disks {
			if disk.Vhd != nil {
				if err = resourceArmVirtualMachineDeleteVhd(*disk.Vhd.URI, meta); err != nil {
					return fmt.Errorf("Error deleting Data Disk VHD: %+v", err)
				}
			} else if disk.ManagedDisk != nil {
				if err = resourceArmVirtualMachineDeleteManagedDisk(*disk.ManagedDisk.ID, meta); err != nil {
					return fmt.Errorf("Error deleting Data Managed Disk: %+v", err)
				}
			} else {
				return fmt.Errorf("Unable to locate data managed disk properties from %s", name)
			}
		}
	}

	return nil
}

func resourceArmVirtualMachineDeleteVhd(uri string, meta interface{}) error {
	armClient := meta.(*ArmClient)
	ctx := armClient.StopContext
	environment := armClient.environment

	vhdURL, err := url.Parse(uri)
	if err != nil {
		return fmt.Errorf("Cannot parse Disk VHD URI: %s", err)
	}

	blobDomainSuffix := environment.StorageEndpointSuffix
	if !strings.HasSuffix(strings.ToLower(vhdURL.Host), strings.ToLower(blobDomainSuffix)) {
		return fmt.Errorf("Error: Disk VHD URI %q doesn't appear to be a Blob Storage URI (%q) - expected a suffix of %q)", uri, vhdURL.Host, blobDomainSuffix)
	}

	// VHD URI is in the form: https://storageAccountName.blob.core.windows.net/containerName/blobName
	storageAccountName := strings.Split(vhdURL.Host, ".")[0]
	path := strings.Split(strings.TrimPrefix(vhdURL.Path, "/"), "/")
	containerName := path[0]
	blobName := path[1]

	resourceGroupName, err := findStorageAccountResourceGroup(meta, storageAccountName)
	if err != nil {
		return fmt.Errorf("Error finding resource group for storage account %s: %+v", storageAccountName, err)
	}

	blobClient, saExists, err := armClient.getBlobStorageClientForStorageAccount(ctx, resourceGroupName, storageAccountName)
	if err != nil {
		return fmt.Errorf("Error creating blob store client for VHD deletion: %+v", err)
	}

	if !saExists {
		log.Printf("[INFO] Storage Account %q in resource group %q doesn't exist so the VHD blob won't exist", storageAccountName, resourceGroupName)
		return nil
	}

	log.Printf("[INFO] Deleting VHD blob %s", blobName)
	container := blobClient.GetContainerReference(containerName)
	blob := container.GetBlobReference(blobName)
	options := &storage.DeleteBlobOptions{}
	err = blob.Delete(options)
	if err != nil {
		return fmt.Errorf("Error deleting VHD blob: %+v", err)
	}

	return nil
}

func resourceArmVirtualMachineDeleteManagedDisk(managedDiskID string, meta interface{}) error {
	client := meta.(*ArmClient).diskClient
	ctx := meta.(*ArmClient).StopContext

	id, err := parseAzureResourceID(managedDiskID)
	if err != nil {
		return err
	}
	resGroup := id.ResourceGroup
	name := id.Path["disks"]

	future, err := client.Delete(ctx, resGroup, name)
	if err != nil {
		return fmt.Errorf("Error deleting Managed Disk (%s %s) %+v", name, resGroup, err)
	}

	err = future.WaitForCompletionRef(ctx, client.Client)
	if err != nil {
		return fmt.Errorf("Error deleting Managed Disk (%s %s) %+v", name, resGroup, err)
	}

	return nil
}

func flattenAzureRmVirtualMachinePlan(plan *compute.Plan) []interface{} {
	result := make(map[string]interface{})
	result["name"] = *plan.Name
	result["publisher"] = *plan.Publisher
	result["product"] = *plan.Product

	return []interface{}{result}
}

func flattenAzureRmVirtualMachineImageReference(image *compute.ImageReference) []interface{} {
	result := make(map[string]interface{})
	if image.Publisher != nil {
		result["publisher"] = *image.Publisher
	}
	if image.Offer != nil {
		result["offer"] = *image.Offer
	}
	if image.Sku != nil {
		result["sku"] = *image.Sku
	}
	if image.Version != nil {
		result["version"] = *image.Version
	}
	if image.ID != nil {
		result["id"] = *image.ID
	}

	return []interface{}{result}
}

func flattenAzureRmVirtualMachineIdentity(identity *compute.VirtualMachineIdentity) []interface{} {
	if identity == nil {
		return make([]interface{}, 0)
	}

	result := make(map[string]interface{})
	result["type"] = string(identity.Type)
	if identity.PrincipalID != nil {
		result["principal_id"] = *identity.PrincipalID
	}

	identityIds := make([]string, 0)
	if identity.UserAssignedIdentities != nil {
		/*
			"userAssignedIdentities": {
			  "/subscriptions/00000000-0000-0000-0000-000000000000/resourceGroups/tomdevidentity/providers/Microsoft.ManagedIdentity/userAssignedIdentities/tom123": {
				"principalId": "00000000-0000-0000-0000-000000000000",
				"clientId": "00000000-0000-0000-0000-000000000000"
			  }
			}
		*/
		for key := range identity.UserAssignedIdentities {
			identityIds = append(identityIds, key)
		}
	}
	result["identity_ids"] = identityIds

	return []interface{}{result}
}

func flattenAzureRmVirtualMachineDiagnosticsProfile(profile *compute.BootDiagnostics) []interface{} {
	result := make(map[string]interface{})

	result["enabled"] = *profile.Enabled
	if profile.StorageURI != nil {
		result["storage_uri"] = *profile.StorageURI
	}

	return []interface{}{result}
}

func flattenAzureRmVirtualMachineNetworkInterfaces(profile *compute.NetworkProfile) []interface{} {
	result := make([]interface{}, 0)
	for _, nic := range *profile.NetworkInterfaces {
		result = append(result, *nic.ID)
	}
	return result
}

func flattenAzureRmVirtualMachineOsProfileSecrets(secrets *[]compute.VaultSecretGroup) []interface{} {
	result := make([]interface{}, 0)
	for _, secret := range *secrets {
		s := map[string]interface{}{
			"source_vault_id": *secret.SourceVault.ID,
		}

		if secret.VaultCertificates != nil {
			certs := make([]map[string]interface{}, 0, len(*secret.VaultCertificates))
			for _, cert := range *secret.VaultCertificates {
				vaultCert := make(map[string]interface{})
				vaultCert["certificate_url"] = *cert.CertificateURL

				if cert.CertificateStore != nil {
					vaultCert["certificate_store"] = *cert.CertificateStore
				}

				certs = append(certs, vaultCert)
			}

			s["vault_certificates"] = certs
		}

		result = append(result, s)
	}
	return result
}

func flattenAzureRmVirtualMachineDataDisk(disks *[]compute.DataDisk, disksInfo []*compute.Disk) interface{} {
	result := make([]interface{}, len(*disks))
	for i, disk := range *disks {
		l := make(map[string]interface{})
		l["name"] = *disk.Name
		if disk.Vhd != nil {
			l["vhd_uri"] = *disk.Vhd.URI
		}
		if disk.ManagedDisk != nil {
			l["managed_disk_type"] = string(disk.ManagedDisk.StorageAccountType)
			if disk.ManagedDisk.ID != nil {
				l["managed_disk_id"] = *disk.ManagedDisk.ID
			}
		}
		l["create_option"] = disk.CreateOption
		l["caching"] = string(disk.Caching)
		if disk.DiskSizeGB != nil {
			l["disk_size_gb"] = *disk.DiskSizeGB
		}
		l["lun"] = *disk.Lun

		if v := disk.WriteAcceleratorEnabled; v != nil {
			l["write_accelerator_enabled"] = *disk.WriteAcceleratorEnabled
		}

		flattenAzureRmVirtualMachineReviseDiskInfo(l, disksInfo[i])

		result[i] = l
	}
	return result
}

func flattenAzureRmVirtualMachineOsProfile(input *compute.OSProfile) []interface{} {
	result := make(map[string]interface{})
	result["computer_name"] = *input.ComputerName
	result["admin_username"] = *input.AdminUsername
	if input.CustomData != nil {
		result["custom_data"] = *input.CustomData
	}

	return []interface{}{result}
}

func flattenAzureRmVirtualMachineOsProfileWindowsConfiguration(config *compute.WindowsConfiguration) []interface{} {
	result := make(map[string]interface{})

	if config.ProvisionVMAgent != nil {
		result["provision_vm_agent"] = *config.ProvisionVMAgent
	}

	if config.EnableAutomaticUpdates != nil {
		result["enable_automatic_upgrades"] = *config.EnableAutomaticUpdates
	}

	if config.TimeZone != nil {
		result["timezone"] = *config.TimeZone
	}

	if config.WinRM != nil {
		listeners := make([]map[string]interface{}, 0, len(*config.WinRM.Listeners))
		for _, i := range *config.WinRM.Listeners {
			listener := make(map[string]interface{})
			listener["protocol"] = i.Protocol

			if i.CertificateURL != nil {
				listener["certificate_url"] = *i.CertificateURL
			}

			listeners = append(listeners, listener)
		}

		result["winrm"] = listeners
	}

	if config.AdditionalUnattendContent != nil {
		content := make([]map[string]interface{}, 0, len(*config.AdditionalUnattendContent))
		for _, i := range *config.AdditionalUnattendContent {
			c := make(map[string]interface{})
			c["pass"] = i.PassName
			c["component"] = i.ComponentName
			c["setting_name"] = i.SettingName

			if i.Content != nil {
				c["content"] = *i.Content
			}

			content = append(content, c)
		}

		result["additional_unattend_config"] = content
	}

	return []interface{}{result}
}

func flattenAzureRmVirtualMachineOsProfileLinuxConfiguration(config *compute.LinuxConfiguration) []interface{} {
	result := make(map[string]interface{})

	if v := config.DisablePasswordAuthentication; v != nil {
		result["disable_password_authentication"] = *v
	}
<<<<<<< HEAD

	if v := config.ProvisionVMAgent; v != nil {
		result["provision_vm_agent"] = *v
	}
=======
>>>>>>> e46119f6

	if config.SSH != nil && len(*config.SSH.PublicKeys) > 0 {
		ssh_keys := make([]map[string]interface{}, 0, len(*config.SSH.PublicKeys))
		for _, i := range *config.SSH.PublicKeys {
			key := make(map[string]interface{})
			key["path"] = *i.Path

			if i.KeyData != nil {
				key["key_data"] = *i.KeyData
			}

			ssh_keys = append(ssh_keys, key)
		}

		result["ssh_keys"] = ssh_keys
	}

	return []interface{}{result}
}

func flattenAzureRmVirtualMachineOsDisk(disk *compute.OSDisk, diskInfo *compute.Disk) []interface{} {
	result := make(map[string]interface{})
	result["name"] = *disk.Name
	if disk.Vhd != nil {
		result["vhd_uri"] = *disk.Vhd.URI
	}
	if disk.Image != nil && disk.Image.URI != nil {
		result["image_uri"] = *disk.Image.URI
	}
	if disk.ManagedDisk != nil {
		result["managed_disk_type"] = string(disk.ManagedDisk.StorageAccountType)
		if disk.ManagedDisk.ID != nil {
			result["managed_disk_id"] = *disk.ManagedDisk.ID
		}
	}
	result["create_option"] = disk.CreateOption
	result["caching"] = disk.Caching
	if disk.DiskSizeGB != nil {
		result["disk_size_gb"] = *disk.DiskSizeGB
	}
	result["os_type"] = string(disk.OsType)

	if v := disk.WriteAcceleratorEnabled; v != nil {
		result["write_accelerator_enabled"] = *disk.WriteAcceleratorEnabled
	}

	flattenAzureRmVirtualMachineReviseDiskInfo(result, diskInfo)

	return []interface{}{result}
}

func flattenAzureRmVirtualMachineReviseDiskInfo(result map[string]interface{}, diskInfo *compute.Disk) {
	if diskInfo != nil {
		if diskInfo.Sku != nil {
			result["managed_disk_type"] = string(diskInfo.Sku.Name)
		}
		if diskInfo.DiskProperties != nil && diskInfo.DiskProperties.DiskSizeGB != nil {
			result["disk_size_gb"] = *diskInfo.DiskProperties.DiskSizeGB
		}
	}
}

func expandAzureRmVirtualMachinePlan(d *schema.ResourceData) (*compute.Plan, error) {
	planConfigs := d.Get("plan").([]interface{})

	planConfig := planConfigs[0].(map[string]interface{})

	publisher := planConfig["publisher"].(string)
	name := planConfig["name"].(string)
	product := planConfig["product"].(string)

	return &compute.Plan{
		Publisher: &publisher,
		Name:      &name,
		Product:   &product,
	}, nil
}

func expandAzureRmVirtualMachineIdentity(d *schema.ResourceData) *compute.VirtualMachineIdentity {
	v := d.Get("identity")
	identities := v.([]interface{})
	identity := identities[0].(map[string]interface{})
	identityType := compute.ResourceIdentityType(identity["type"].(string))

	identityIds := make(map[string]*compute.VirtualMachineIdentityUserAssignedIdentitiesValue)
	for _, id := range identity["identity_ids"].([]interface{}) {
		identityIds[id.(string)] = &compute.VirtualMachineIdentityUserAssignedIdentitiesValue{}
	}

	vmIdentity := compute.VirtualMachineIdentity{
		Type: identityType,
	}

	if vmIdentity.Type == compute.ResourceIdentityTypeUserAssigned || vmIdentity.Type == compute.ResourceIdentityTypeSystemAssignedUserAssigned {
		vmIdentity.UserAssignedIdentities = identityIds
	}

	return &vmIdentity
}

func expandAzureRmVirtualMachineOsProfile(d *schema.ResourceData) (*compute.OSProfile, error) {
	osProfiles := d.Get("os_profile").(*schema.Set).List()

	osProfile := osProfiles[0].(map[string]interface{})

	adminUsername := osProfile["admin_username"].(string)
	adminPassword := osProfile["admin_password"].(string)
	computerName := osProfile["computer_name"].(string)

	profile := &compute.OSProfile{
		AdminUsername: &adminUsername,
		ComputerName:  &computerName,
	}

	if adminPassword != "" {
		profile.AdminPassword = &adminPassword
	}

	if _, ok := d.GetOk("os_profile_windows_config"); ok {
		winConfig, err := expandAzureRmVirtualMachineOsProfileWindowsConfig(d)
		if err != nil {
			return nil, err
		}
		if winConfig != nil {
			profile.WindowsConfiguration = winConfig
		}
	}

	if _, ok := d.GetOk("os_profile_linux_config"); ok {
		linuxConfig, err := expandAzureRmVirtualMachineOsProfileLinuxConfig(d)
		if err != nil {
			return nil, err
		}
		if linuxConfig != nil {
			profile.LinuxConfiguration = linuxConfig
		}
	}

	if profile.LinuxConfiguration == nil && profile.WindowsConfiguration == nil {
		return nil, fmt.Errorf("Error: either a `os_profile_linux_config` or a `os_profile_windows_config` must be specified.")
	}

	if _, ok := d.GetOk("os_profile_secrets"); ok {
		secrets := expandAzureRmVirtualMachineOsProfileSecrets(d)
		if secrets != nil {
			profile.Secrets = secrets
		}
	}

	if v := osProfile["custom_data"].(string); v != "" {
		v = base64Encode(v)
		profile.CustomData = &v
	}

	return profile, nil
}

func expandAzureRmVirtualMachineOsProfileSecrets(d *schema.ResourceData) *[]compute.VaultSecretGroup {
	secretsConfig := d.Get("os_profile_secrets").([]interface{})
	secrets := make([]compute.VaultSecretGroup, 0, len(secretsConfig))

	for _, secretConfig := range secretsConfig {
		config := secretConfig.(map[string]interface{})
		sourceVaultId := config["source_vault_id"].(string)

		vaultSecretGroup := compute.VaultSecretGroup{
			SourceVault: &compute.SubResource{
				ID: &sourceVaultId,
			},
		}

		if v := config["vault_certificates"]; v != nil {
			certsConfig := v.([]interface{})
			certs := make([]compute.VaultCertificate, 0, len(certsConfig))
			for _, certConfig := range certsConfig {
				config := certConfig.(map[string]interface{})

				certUrl := config["certificate_url"].(string)
				cert := compute.VaultCertificate{
					CertificateURL: &certUrl,
				}
				if v := config["certificate_store"].(string); v != "" {
					cert.CertificateStore = &v
				}

				certs = append(certs, cert)
			}
			vaultSecretGroup.VaultCertificates = &certs
		}

		secrets = append(secrets, vaultSecretGroup)
	}

	return &secrets
}

func expandAzureRmVirtualMachineOsProfileLinuxConfig(d *schema.ResourceData) (*compute.LinuxConfiguration, error) {
	osProfilesLinuxConfig := d.Get("os_profile_linux_config").(*schema.Set).List()

	linuxConfig := osProfilesLinuxConfig[0].(map[string]interface{})
	disablePasswordAuth := linuxConfig["disable_password_authentication"].(bool)
	provisionVMAgent := linuxConfig["provision_vm_agent"].(bool)

	config := &compute.LinuxConfiguration{
		DisablePasswordAuthentication: &disablePasswordAuth,
		ProvisionVMAgent:              &provisionVMAgent,
	}

	linuxKeys := linuxConfig["ssh_keys"].([]interface{})
	sshPublicKeys := make([]compute.SSHPublicKey, 0)
	for _, key := range linuxKeys {

		sshKey, ok := key.(map[string]interface{})
		if !ok {
			continue
		}
		path := sshKey["path"].(string)
		keyData := sshKey["key_data"].(string)

		sshPublicKey := compute.SSHPublicKey{
			Path:    &path,
			KeyData: &keyData,
		}

		sshPublicKeys = append(sshPublicKeys, sshPublicKey)
	}

	if len(sshPublicKeys) > 0 {
		config.SSH = &compute.SSHConfiguration{
			PublicKeys: &sshPublicKeys,
		}
	}

	return config, nil
}

func expandAzureRmVirtualMachineOsProfileWindowsConfig(d *schema.ResourceData) (*compute.WindowsConfiguration, error) {
	osProfilesWindowsConfig := d.Get("os_profile_windows_config").(*schema.Set).List()

	osProfileConfig := osProfilesWindowsConfig[0].(map[string]interface{})
	config := &compute.WindowsConfiguration{}

	if v := osProfileConfig["provision_vm_agent"]; v != nil {
		provision := v.(bool)
		config.ProvisionVMAgent = &provision
	}

	if v := osProfileConfig["enable_automatic_upgrades"]; v != nil {
		update := v.(bool)
		config.EnableAutomaticUpdates = &update
	}

	if v := osProfileConfig["timezone"]; v != nil && v.(string) != "" {
		config.TimeZone = utils.String(v.(string))
	}

	if v := osProfileConfig["winrm"]; v != nil {
		winRm := v.([]interface{})
		if len(winRm) > 0 {
			winRmListeners := make([]compute.WinRMListener, 0, len(winRm))
			for _, winRmConfig := range winRm {
				config := winRmConfig.(map[string]interface{})

				protocol := config["protocol"].(string)
				winRmListener := compute.WinRMListener{
					Protocol: compute.ProtocolTypes(protocol),
				}
				if v := config["certificate_url"].(string); v != "" {
					winRmListener.CertificateURL = &v
				}

				winRmListeners = append(winRmListeners, winRmListener)
			}
			config.WinRM = &compute.WinRMConfiguration{
				Listeners: &winRmListeners,
			}
		}
	}
	if v := osProfileConfig["additional_unattend_config"]; v != nil {
		additionalConfig := v.([]interface{})
		if len(additionalConfig) > 0 {
			additionalConfigContent := make([]compute.AdditionalUnattendContent, 0, len(additionalConfig))
			for _, addConfig := range additionalConfig {
				config := addConfig.(map[string]interface{})
				pass := config["pass"].(string)
				component := config["component"].(string)
				settingName := config["setting_name"].(string)
				content := config["content"].(string)

				addContent := compute.AdditionalUnattendContent{
					PassName:      compute.PassNames(pass),
					ComponentName: compute.ComponentNames(component),
					SettingName:   compute.SettingNames(settingName),
				}

				if content != "" {
					addContent.Content = &content
				}

				additionalConfigContent = append(additionalConfigContent, addContent)
			}
			config.AdditionalUnattendContent = &additionalConfigContent
		}
	}
	return config, nil
}

func expandAzureRmVirtualMachineDataDisk(d *schema.ResourceData) ([]compute.DataDisk, error) {
	disks := d.Get("storage_data_disk").([]interface{})
	data_disks := make([]compute.DataDisk, 0, len(disks))
	for _, disk_config := range disks {
		config := disk_config.(map[string]interface{})

		name := config["name"].(string)
		createOption := config["create_option"].(string)
		vhdURI := config["vhd_uri"].(string)
		managedDiskType := config["managed_disk_type"].(string)
		managedDiskID := config["managed_disk_id"].(string)
		lun := int32(config["lun"].(int))

		data_disk := compute.DataDisk{
			Name:         &name,
			Lun:          &lun,
			CreateOption: compute.DiskCreateOptionTypes(createOption),
		}

		if vhdURI != "" {
			data_disk.Vhd = &compute.VirtualHardDisk{
				URI: &vhdURI,
			}
		}

		managedDisk := &compute.ManagedDiskParameters{}

		if managedDiskType != "" {
			managedDisk.StorageAccountType = compute.StorageAccountTypes(managedDiskType)
			data_disk.ManagedDisk = managedDisk
		}

		if managedDiskID != "" {
			managedDisk.ID = &managedDiskID
			data_disk.ManagedDisk = managedDisk
		}

		if vhdURI != "" && managedDiskID != "" {
			return nil, fmt.Errorf("[ERROR] Conflict between `vhd_uri` and `managed_disk_id` (only one or the other can be used)")
		}
		if vhdURI != "" && managedDiskType != "" {
			return nil, fmt.Errorf("[ERROR] Conflict between `vhd_uri` and `managed_disk_type` (only one or the other can be used)")
		}
		if managedDiskID == "" && vhdURI == "" && strings.EqualFold(string(data_disk.CreateOption), string(compute.Attach)) {
			return nil, fmt.Errorf("[ERROR] Must specify `vhd_uri` or `managed_disk_id` to attach")
		}

		if v := config["caching"].(string); v != "" {
			data_disk.Caching = compute.CachingTypes(v)
		}

		if v, ok := config["disk_size_gb"].(int); ok {
			data_disk.DiskSizeGB = utils.Int32(int32(v))
		}

		if v, ok := config["write_accelerator_enabled"].(bool); ok {
			data_disk.WriteAcceleratorEnabled = utils.Bool(v)
		}

		data_disks = append(data_disks, data_disk)
	}

	return data_disks, nil
}

func expandAzureRmVirtualMachineDiagnosticsProfile(d *schema.ResourceData) *compute.DiagnosticsProfile {
	bootDiagnostics := d.Get("boot_diagnostics").([]interface{})

	diagnosticsProfile := &compute.DiagnosticsProfile{}
	if len(bootDiagnostics) > 0 {
		bootDiagnostic := bootDiagnostics[0].(map[string]interface{})

		diagnostic := &compute.BootDiagnostics{
			Enabled:    utils.Bool(bootDiagnostic["enabled"].(bool)),
			StorageURI: utils.String(bootDiagnostic["storage_uri"].(string)),
		}

		diagnosticsProfile.BootDiagnostics = diagnostic

		return diagnosticsProfile
	}

	return nil
}

func expandAzureRmVirtualMachineImageReference(d *schema.ResourceData) (*compute.ImageReference, error) {
	storageImageRefs := d.Get("storage_image_reference").(*schema.Set).List()

	storageImageRef := storageImageRefs[0].(map[string]interface{})
	imageID := storageImageRef["id"].(string)
	publisher := storageImageRef["publisher"].(string)

	imageReference := compute.ImageReference{}

	if imageID != "" && publisher != "" {
		return nil, fmt.Errorf("[ERROR] Conflict between `id` and `publisher` (only one or the other can be used)")
	}

	if imageID != "" {
		imageReference.ID = utils.String(storageImageRef["id"].(string))
	} else {
		offer := storageImageRef["offer"].(string)
		sku := storageImageRef["sku"].(string)
		version := storageImageRef["version"].(string)

		imageReference = compute.ImageReference{
			Publisher: &publisher,
			Offer:     &offer,
			Sku:       &sku,
			Version:   &version,
		}
	}

	return &imageReference, nil
}

func expandAzureRmVirtualMachineNetworkProfile(d *schema.ResourceData) compute.NetworkProfile {
	nicIds := d.Get("network_interface_ids").([]interface{})
	primaryNicId := d.Get("primary_network_interface_id").(string)
	network_interfaces := make([]compute.NetworkInterfaceReference, 0, len(nicIds))

	network_profile := compute.NetworkProfile{}

	for _, nic := range nicIds {
		id := nic.(string)
		primary := id == primaryNicId

		network_interface := compute.NetworkInterfaceReference{
			ID: &id,
			NetworkInterfaceReferenceProperties: &compute.NetworkInterfaceReferenceProperties{
				Primary: &primary,
			},
		}
		network_interfaces = append(network_interfaces, network_interface)
	}

	network_profile.NetworkInterfaces = &network_interfaces

	return network_profile
}

func expandAzureRmVirtualMachineOsDisk(d *schema.ResourceData) (*compute.OSDisk, error) {
	disks := d.Get("storage_os_disk").([]interface{})

	config := disks[0].(map[string]interface{})

	name := config["name"].(string)
	imageURI := config["image_uri"].(string)
	createOption := config["create_option"].(string)
	vhdURI := config["vhd_uri"].(string)
	managedDiskType := config["managed_disk_type"].(string)
	managedDiskID := config["managed_disk_id"].(string)

	osDisk := &compute.OSDisk{
		Name:         &name,
		CreateOption: compute.DiskCreateOptionTypes(createOption),
	}

	if vhdURI != "" {
		osDisk.Vhd = &compute.VirtualHardDisk{
			URI: &vhdURI,
		}
	}

	managedDisk := &compute.ManagedDiskParameters{}

	if managedDiskType != "" {
		managedDisk.StorageAccountType = compute.StorageAccountTypes(managedDiskType)
		osDisk.ManagedDisk = managedDisk
	}

	if managedDiskID != "" {
		managedDisk.ID = &managedDiskID
		osDisk.ManagedDisk = managedDisk
	}

	//BEGIN: code to be removed after GH-13016 is merged
	if vhdURI != "" && managedDiskID != "" {
		return nil, fmt.Errorf("[ERROR] Conflict between `vhd_uri` and `managed_disk_id` (only one or the other can be used)")
	}
	if vhdURI != "" && managedDiskType != "" {
		return nil, fmt.Errorf("[ERROR] Conflict between `vhd_uri` and `managed_disk_type` (only one or the other can be used)")
	}
	//END: code to be removed after GH-13016 is merged
	if managedDiskID == "" && vhdURI == "" && strings.EqualFold(string(osDisk.CreateOption), string(compute.Attach)) {
		return nil, fmt.Errorf("[ERROR] Must specify `vhd_uri` or `managed_disk_id` to attach")
	}

	if v := config["image_uri"].(string); v != "" {
		osDisk.Image = &compute.VirtualHardDisk{
			URI: &imageURI,
		}
	}

	if v := config["os_type"].(string); v != "" {
		osDisk.OsType = compute.OperatingSystemTypes(v)
	}

	if v := config["caching"].(string); v != "" {
		osDisk.Caching = compute.CachingTypes(v)
	}

	if v := config["disk_size_gb"].(int); v != 0 {
		osDisk.DiskSizeGB = utils.Int32(int32(v))
	}

	if v, ok := config["write_accelerator_enabled"].(bool); ok {
		osDisk.WriteAcceleratorEnabled = utils.Bool(v)
	}

	return osDisk, nil
}

func findStorageAccountResourceGroup(meta interface{}, storageAccountName string) (string, error) {
	client := meta.(*ArmClient).resourcesClient
	ctx := meta.(*ArmClient).StopContext
	filter := fmt.Sprintf("name eq '%s' and resourceType eq 'Microsoft.Storage/storageAccounts'", storageAccountName)
	expand := ""
	var pager *int32

	rf, err := client.List(ctx, filter, expand, pager)
	if err != nil {
		return "", fmt.Errorf("Error making resource request for query %s: %+v", filter, err)
	}

	results := rf.Values()
	if len(results) != 1 {
		return "", fmt.Errorf("Wrong number of results making resource request for query %s: %d", filter, len(results))
	}

	id, err := parseAzureResourceID(*results[0].ID)
	if err != nil {
		return "", err
	}

	return id.ResourceGroup, nil
}

func resourceArmVirtualMachineStorageOsProfileHash(v interface{}) int {
	var buf bytes.Buffer

	if m, ok := v.(map[string]interface{}); ok {
		buf.WriteString(fmt.Sprintf("%s-", m["admin_username"].(string)))
		buf.WriteString(fmt.Sprintf("%s-", m["computer_name"].(string)))
	}

	return hashcode.String(buf.String())
}

func resourceArmVirtualMachineStorageOsProfileWindowsConfigHash(v interface{}) int {
	var buf bytes.Buffer

	if m, ok := v.(map[string]interface{}); ok {
		if v, ok := m["provision_vm_agent"]; ok {
			buf.WriteString(fmt.Sprintf("%t-", v.(bool)))
		}
		if v, ok := m["enable_automatic_upgrades"]; ok {
			buf.WriteString(fmt.Sprintf("%t-", v.(bool)))
		}
		if v, ok := m["timezone"]; ok {
			buf.WriteString(fmt.Sprintf("%s-", strings.ToLower(v.(string))))
		}
	}

	return hashcode.String(buf.String())
}

func resourceArmVirtualMachineStorageOsProfileLinuxConfigHash(v interface{}) int {
	var buf bytes.Buffer

	if m, ok := v.(map[string]interface{}); ok {
		if v, ok := m["disable_password_authentication"]; ok {
			buf.WriteString(fmt.Sprintf("%t-", v.(bool)))
		}
<<<<<<< HEAD
		if v, ok := m["provision_vm_agent"]; ok {
			buf.WriteString(fmt.Sprintf("%t-", v.(bool)))
		}
=======
>>>>>>> e46119f6
	}

	return hashcode.String(buf.String())
}

func resourceArmVirtualMachineStorageImageReferenceHash(v interface{}) int {
	var buf bytes.Buffer

	if m, ok := v.(map[string]interface{}); ok {
		if v, ok := m["publisher"]; ok {
			buf.WriteString(fmt.Sprintf("%s-", v.(string)))
		}
		if v, ok := m["offer"]; ok {
			buf.WriteString(fmt.Sprintf("%s-", v.(string)))
		}
		if v, ok := m["sku"]; ok {
			buf.WriteString(fmt.Sprintf("%s-", v.(string)))
		}
		if v, ok := m["id"]; ok {
			buf.WriteString(fmt.Sprintf("%s-", v.(string)))
		}
	}

	return hashcode.String(buf.String())
}

func resourceArmVirtualMachineGetManagedDiskInfo(disk *compute.ManagedDiskParameters, meta interface{}) (*compute.Disk, error) {
	client := meta.(*ArmClient).diskClient
	ctx := meta.(*ArmClient).StopContext

	if disk == nil || disk.ID == nil {
		return nil, nil
	}

	diskId := *disk.ID
	id, err := parseAzureResourceID(diskId)
	if err != nil {
		return nil, fmt.Errorf("Error parsing Disk ID %q: %+v", diskId, err)
	}

	resourceGroup := id.ResourceGroup
	name := id.Path["disks"]
	diskResp, err := client.Get(ctx, resourceGroup, name)
	if err != nil {
		return nil, fmt.Errorf("Error retrieving Disk %q (Resource Group %q): %+v", name, resourceGroup, err)
	}

	return &diskResp, nil
}
func determineVirtualMachineIPAddress(ctx context.Context, meta interface{}, props *compute.VirtualMachineProperties) (string, error) {
	nicClient := meta.(*ArmClient).ifaceClient
	pipClient := meta.(*ArmClient).publicIPClient

	if props == nil {
		return "", nil
	}

	var networkInterface *network.Interface

	if profile := props.NetworkProfile; profile != nil {
		if nicReferences := profile.NetworkInterfaces; nicReferences != nil {
			for _, nicReference := range *nicReferences {
				// pick out the primary if multiple NIC's are assigned
				if len(*nicReferences) > 1 {
					if nicReference.Primary == nil || !*nicReference.Primary {
						continue
					}
				}

				id, err := parseAzureResourceID(*nicReference.ID)
				if err != nil {
					return "", err
				}

				resourceGroup := id.ResourceGroup
				name := id.Path["networkInterfaces"]

				nic, err := nicClient.Get(ctx, resourceGroup, name, "")
				if err != nil {
					return "", fmt.Errorf("Error obtaining NIC %q (Resource Group %q): %+v", name, resourceGroup, err)
				}

				networkInterface = &nic
				break
			}
		}
	}

	if networkInterface == nil {
		return "", fmt.Errorf("A Network Interface wasn't found on the Virtual Machine")
	}

	if props := networkInterface.InterfacePropertiesFormat; props != nil {
		if configs := props.IPConfigurations; configs != nil {
			for _, config := range *configs {

				if config.PublicIPAddress != nil {
					id, err := parseAzureResourceID(*config.PublicIPAddress.ID)
					if err != nil {
						return "", err
					}

					resourceGroup := id.ResourceGroup
					name := id.Path["publicIPAddresses"]

					pip, err := pipClient.Get(ctx, resourceGroup, name, "")
					if err != nil {
						return "", fmt.Errorf("Error obtaining Public IP %q (Resource Group %q): %+v", name, resourceGroup, err)
					}

					if pipProps := pip.PublicIPAddressPropertiesFormat; props != nil {
						if ip := pipProps.IPAddress; ip != nil {
							return *ip, nil
						}
					}
				}

				if ip := config.PrivateIPAddress; ip != nil {
					return *ip, nil
				}
			}
		}
	}

	return "", fmt.Errorf("No Public or Private IP Address found on the Primary Network Interface")
}<|MERGE_RESOLUTION|>--- conflicted
+++ resolved
@@ -1179,13 +1179,6 @@
 	if v := config.DisablePasswordAuthentication; v != nil {
 		result["disable_password_authentication"] = *v
 	}
-<<<<<<< HEAD
-
-	if v := config.ProvisionVMAgent; v != nil {
-		result["provision_vm_agent"] = *v
-	}
-=======
->>>>>>> e46119f6
 
 	if config.SSH != nil && len(*config.SSH.PublicKeys) > 0 {
 		ssh_keys := make([]map[string]interface{}, 0, len(*config.SSH.PublicKeys))
@@ -1764,15 +1757,7 @@
 	var buf bytes.Buffer
 
 	if m, ok := v.(map[string]interface{}); ok {
-		if v, ok := m["disable_password_authentication"]; ok {
-			buf.WriteString(fmt.Sprintf("%t-", v.(bool)))
-		}
-<<<<<<< HEAD
-		if v, ok := m["provision_vm_agent"]; ok {
-			buf.WriteString(fmt.Sprintf("%t-", v.(bool)))
-		}
-=======
->>>>>>> e46119f6
+		buf.WriteString(fmt.Sprintf("%t-", m["disable_password_authentication"].(bool)))
 	}
 
 	return hashcode.String(buf.String())
