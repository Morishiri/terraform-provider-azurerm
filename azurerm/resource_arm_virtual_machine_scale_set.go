--- conflicted
+++ resolved
@@ -342,15 +342,9 @@
 					Schema: map[string]*schema.Schema{
 						"disable_password_authentication": {
 							Type:     schema.TypeBool,
-							Required: true,
-<<<<<<< HEAD
-						},
-						"provision_vm_agent": {
-							Type:     schema.TypeBool,
 							Optional: true,
 							Default:  false,
-=======
->>>>>>> e46119f6
+							ForceNew: true,
 						},
 						"ssh_keys": {
 							Type:     schema.TypeList,
@@ -1527,15 +1521,7 @@
 	var buf bytes.Buffer
 
 	if m, ok := v.(map[string]interface{}); ok {
-		if v, ok := m["disable_password_authentication"]; ok {
-			buf.WriteString(fmt.Sprintf("%t-", v.(bool)))
-		}
-<<<<<<< HEAD
-		if v, ok := m["provision_vm_agent"]; ok {
-			buf.WriteString(fmt.Sprintf("%t-", v.(bool)))
-		}
-=======
->>>>>>> e46119f6
+		buf.WriteString(fmt.Sprintf("%t-", m["disable_password_authentication"].(bool)))
 	}
 
 	return hashcode.String(buf.String())
